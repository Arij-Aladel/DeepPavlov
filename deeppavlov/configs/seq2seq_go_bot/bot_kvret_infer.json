{
  "dataset_reader": {
    "name": "kvret_reader",
    "data_path": "kvret"
  },
  "dataset_iterator": {
    "name": "kvret_dialog_iterator",
    "shuffle": false
  },
  "chainer": {
    "in": ["x_text", "dialog_id"],
    "in_y": ["y_text", "y_domain"],
    "out": ["prediction_text"],
    "pipe": [
      {
        "id": "stream_spacy",
        "name": "stream_spacy_tokenizer",
        "lowercase": true,
        "alphas_only": false,
        "in": ["x_text"],
        "out": ["x_tokens"]
      },
      {
        "id": "dialog_history",
        "name": "dialog_state",
        "in": ["dialog_id"],
        "out": ["history_tokens"]
      },
      {
        "id": "kb",
        "name": "knowledge_base",
        "tokenizer": "#stream_spacy",
        "in": ["dialog_id"],
        "out": ["kb_entries"],
        "save_path": "seq2seq_go_bot/kvret_kb.json",
        "load_path": "seq2seq_go_bot/kvret_kb.json"
      },
      {
        "id": "src_token_vocab",
        "name": "simple_vocab",
        "default_token": "<UNK>",
        "special_tokens": ["<UNK>", "<SOS>"],
        "save_path": "vocabs/src_tokens.dict",
        "load_path": "vocabs/src_tokens.dict"
      },
      {
        "id": "tgt_token_vocab",
        "name": "simple_vocab",
        "default_token": "<UNK>",
        "special_tokens": ["<UNK>", "<SOS>", "<EOS>"],
        "save_path": "vocabs/tgt_tokens.dict",
        "load_path": "vocabs/tgt_tokens.dict"
      },
      {
        "id": "token_embedder",
        "name": "fasttext",
        "dim": 300,
        "save_path": "embeddings/wiki.en.bin",
        "load_path": "embeddings/wiki.en.bin"
      },
      {
        "in": ["x_tokens", "history_tokens", "kb_entries"],
        "out": ["prediction_norm_tokens"],
        "main": true,
        "name": "seq2seq_go_bot",
        "start_of_sequence_token": "<SOS>",
        "end_of_sequence_token": "<EOS>",
        "embedder": "#token_embedder",
        "network_parameters": {
          "load_path": "seq2seq_go_bot/model",
          "save_path": "seq2seq_go_bot/model",
          "learning_rate": 0.001,
          "beam_width": 2,
          "target_start_of_sequence_index": "#tgt_token_vocab.__getitem__('<SOS>')",
          "target_end_of_sequence_index": "#tgt_token_vocab.__getitem__('<EOS>')",
          "source_vocab_size": "#src_token_vocab.__len__()",
          "target_vocab_size": "#tgt_token_vocab.__len__()",
          "hidden_size": 128,
          "kb_attention_hidden_sizes": [64, 32]
        },
        "debug": true,
        "debug": false,
        "source_vocab": "#src_token_vocab",
        "target_vocab": "#tgt_token_vocab",
        "knowledge_base_keys": "#kb.primary_keys"
      },
      {
        "name": "knowledge_base_entity_normalizer",
        "denormalize": true,
        "in": ["prediction_norm_tokens", "kb_entries"],
        "out": ["prediction_tokens"]
      },
      {
        "ref": "stream_spacy",
        "in": ["prediction_tokens"],
        "out": ["prediction_text"]
      },
      {
        "ref": "dialog_history",
        "in": ["dialog_id", "x_tokens"],
        "out": ["history_tokens"]
      },
      {
        "ref": "dialog_history",
        "in": ["dialog_id", "prediction_tokens"],
        "out": ["history_tokens"]
      }
    ]
  },
  "train": {},
  "metadata": {
    "requirements": [
<<<<<<< HEAD
      "../requirements/tf.txt",
      "../requirements/fasttext.txt",
      "../requirements/spacy.txt"
=======
      "../dp_requirements/tf.txt",
      "../dp_requirements/spacy.txt",
      "../dp_requirements/en_core_web_sm.txt"
>>>>>>> 1a9616ed
    ],
    "labels": {
      "telegram_utils": "Seq2SeqGoalOrientedBot",
      "server_utils": "GoalOrientedBot"
    },
    "download": [
<<<<<<< HEAD
      "http://lnsigo.mipt.ru/export/deeppavlov_data/vocabs.tar.gz",
      "http://lnsigo.mipt.ru/export/deeppavlov_data/seq2seq_go_bot.tar.gz",
      {
        "url": "http://lnsigo.mipt.ru/export/deeppavlov_data/embeddings/wiki.en.bin",
        "subdir": "embeddings"
      }
=======
      "http://files.deeppavlov.ai/deeppavlov_data/vocabs.tar.gz",
      "http://files.deeppavlov.ai/deeppavlov_data/seq2seq_go_bot.tar.gz"
>>>>>>> 1a9616ed
    ]
  }
}<|MERGE_RESOLUTION|>--- conflicted
+++ resolved
@@ -110,32 +110,21 @@
   "train": {},
   "metadata": {
     "requirements": [
-<<<<<<< HEAD
-      "../requirements/tf.txt",
-      "../requirements/fasttext.txt",
-      "../requirements/spacy.txt"
-=======
       "../dp_requirements/tf.txt",
       "../dp_requirements/spacy.txt",
       "../dp_requirements/en_core_web_sm.txt"
->>>>>>> 1a9616ed
     ],
     "labels": {
       "telegram_utils": "Seq2SeqGoalOrientedBot",
       "server_utils": "GoalOrientedBot"
     },
     "download": [
-<<<<<<< HEAD
-      "http://lnsigo.mipt.ru/export/deeppavlov_data/vocabs.tar.gz",
-      "http://lnsigo.mipt.ru/export/deeppavlov_data/seq2seq_go_bot.tar.gz",
+      "http://files.deeppavlov.ai/deeppavlov_data/vocabs.tar.gz",
+      "http://files.deeppavlov.ai/deeppavlov_data/seq2seq_go_bot.tar.gz",
       {
-        "url": "http://lnsigo.mipt.ru/export/deeppavlov_data/embeddings/wiki.en.bin",
+        "url": "http://files.deeppavlov.ai/deeppavlov_data/embeddings/wiki.en.bin",
         "subdir": "embeddings"
       }
-=======
-      "http://files.deeppavlov.ai/deeppavlov_data/vocabs.tar.gz",
-      "http://files.deeppavlov.ai/deeppavlov_data/seq2seq_go_bot.tar.gz"
->>>>>>> 1a9616ed
     ]
   }
 }
--- conflicted
+++ resolved
@@ -58,24 +58,14 @@
   "model": {
     "train_now": true,
     "name": "go_bot",
-<<<<<<< HEAD
-    "template_path": "../download/dstc2/dstc2-templates.txt",
-=======
-    "debug": 0,
-    "num_epochs": 1,
-    "val_patience": 10,
+    "debug": false,
     "template_path": "dstc2/dstc2-templates.txt",
->>>>>>> 7b426df5
     "network": {
       "train_now": true,
       "name": "go_bot_rnn",
-<<<<<<< HEAD
-      "learning_rate": 0.001,
-=======
       "load_path": "go_bot/model",
       "save_path": "go_bot/model",
       "learning_rate": 0.02,
->>>>>>> 7b426df5
       "hidden_dim": 128,
       "obs_size": 530,
       "use_action_mask": false,
@@ -83,13 +73,8 @@
     },
     "slot_filler": {
       "name": "dstc_slotfilling",
-<<<<<<< HEAD
-      "save_path": "../download/ner/dstc_ner_model",
-      "load_path": "../download/ner/dstc_ner_model",
-=======
       "save_path": "ner/dstc_ner_model",
       "load_path": "ner/dstc_ner_model",
->>>>>>> 7b426df5
       "filter_width": 7,
       "embeddings_dropout": true,
       "n_filters": [

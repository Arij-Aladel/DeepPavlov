"""
Copyright 2017 Neural Networks and Deep Learning lab, MIPT

Licensed under the Apache License, Version 2.0 (the "License");
you may not use this file except in compliance with the License.
You may obtain a copy of the License at

    http://www.apache.org/licenses/LICENSE-2.0

Unless required by applicable law or agreed to in writing, software
distributed under the License is distributed on an "AS IS" BASIS,
WITHOUT WARRANTIES OR CONDITIONS OF ANY KIND, either express or implied.
See the License for the specific language governing permissions and
limitations under the License.
"""
import re
import string
from collections import Counter

import numpy as np
from sklearn.metrics import precision_recall_curve, roc_auc_score, auc, f1_score

from deeppavlov.core.common.metrics_registry import register_metric


@register_metric('exact_match')
<<<<<<< HEAD
def exact_match(y_true, y_predicted):
    """ Calculates Exact Match score between y_true and y_predicted
        EM score uses the best matching y_true answer:
            if y_pred equal at least to one answer in y_true then EM = 1, else EM = 0
=======
def exact_match(y_true: List[Tuple[List[str], List[int]]], y_predicted: List[Tuple[str, int, float]]) -> float:
    """Calculates Exact Match score between y_true and y_predicted

    EM score uses the best matching y_true answer:
       if y_pred equal at least to one answer in y_true then EM = 1, else EM = 0

    The same as in SQuAD-v2.0
>>>>>>> d305759b

    Args:
        y_true: list of tuples (y_true_text, y_true_start), y_true_text and y_true_start are lists of len num_answers
        y_predicted: list of tuples (y_pred_text, y_pred_start), y_pred_text : str, y_pred_start : int

    Returns:
        exact match score : float
    """
    EM_total = 0
    count = 0
    for ground_truth, prediction in zip(y_true, y_predicted):
        count += 1
        ground_truth = ground_truth[0]
        prediction = prediction[0]
        EMs = [int(normalize_answer(gt) == normalize_answer(prediction)) for gt in ground_truth]
        EM_total += max(EMs)
    return 100 * EM_total / count if count > 0 else 0


@register_metric('exact_match_1.1')
def exact_match_v1(y_true, y_predicted):
    """ Calculates Exact Match score between y_true and y_predicted
        EM score uses the best matching y_true answer:
            if y_pred equal at least to one answer in y_true then EM = 1, else EM = 0
        Skips examples without an answer.
    Args:
        y_true: list of tuples (y_true_text, y_true_start), y_true_text and y_true_start are lists of len num_answers
        y_predicted: list of tuples (y_pred_text, y_pred_start), y_pred_text : str, y_pred_start : int
    Returns:
        exact match score : float
    """
    EM_total = 0
    count = 0
    for ground_truth, prediction in zip(y_true, y_predicted):
        if len(ground_truth[0][0]) == 0:
            # skip empty answers
            continue
        count += 1
        ground_truth = ground_truth[0]
        prediction = prediction[0]
        EMs = [int(normalize_answer(gt) == normalize_answer(prediction)) for gt in ground_truth]
        EM_total += max(EMs)
    return 100 * EM_total / count if count > 0 else 0


@register_metric('squad_f1')
<<<<<<< HEAD
def squad_f1(y_true, y_predicted):
    """ Calculates F-1 score between y_true and y_predicted
        F-1 score uses the best matching y_true answer
=======
def squad_f1(y_true: List[Tuple[List[str], List[int]]], y_predicted: List[Tuple[str, int, float]]) -> float:
    """Calculates F-1 score between y_true and y_predicted

    F-1 score uses the best matching y_true answer

    The same as in SQuAD-v2.0
>>>>>>> d305759b

    Args:
        y_true: list of tuples (y_true_text, y_true_start), y_true_text and y_true_start are lists of len num_answers
        y_predicted: list of tuples (y_pred_text, y_pred_start), y_pred_text : str, y_pred_start : int

    Returns:
        F-1 score : float
    """
    f1_total = 0.0
    count = 0
    for ground_truth, prediction in zip(y_true, y_predicted):
        count += 1
        ground_truth = ground_truth[0]
        prediction = prediction[0]
        prediction_tokens = normalize_answer(prediction).split()
        f1s = []
        for gt in ground_truth:
            gt_tokens = normalize_answer(gt).split()
            if len(gt_tokens) == 0 or len(prediction_tokens) == 0:
                f1s.append(float(gt_tokens == prediction_tokens))
                continue
            common = Counter(prediction_tokens) & Counter(gt_tokens)
            num_same = sum(common.values())
            if num_same == 0:
                f1s.append(0.0)
                continue
            precision = 1.0 * num_same / len(prediction_tokens)
            recall = 1.0 * num_same / len(gt_tokens)
            f1 = (2 * precision * recall) / (precision + recall)
            f1s.append(f1)
        f1_total += max(f1s)
    return 100 * f1_total / count if count > 0 else 0


@register_metric('squad_f1_1.1')
def squad_f1_v1(y_true, y_predicted):
    """ Calculates F-1 score between y_true and y_predicted
        F-1 score uses the best matching y_true answer

        Skips examples without an answer.
    Args:
        y_true: list of tuples (y_true_text, y_true_start), y_true_text and y_true_start are lists of len num_answers
        y_predicted: list of tuples (y_pred_text, y_pred_start), y_pred_text : str, y_pred_start : int
    Returns:
        F-1 score : float
    """
    f1_total = 0.0
    count = 0
    for ground_truth, prediction in zip(y_true, y_predicted):
        if len(ground_truth[0][0]) == 0:
            continue
        count += 1
        ground_truth = ground_truth[0]
        prediction = prediction[0]
        prediction_tokens = normalize_answer(prediction).split()
        f1s = []
        for gt in ground_truth:
            gt_tokens = normalize_answer(gt).split()
            if len(gt_tokens) == 0 or len(prediction_tokens) == 0:
                f1s.append(float(gt_tokens == prediction_tokens))
                continue
            common = Counter(prediction_tokens) & Counter(gt_tokens)
            num_same = sum(common.values())
            if num_same == 0:
                f1s.append(0.0)
                continue
            precision = 1.0 * num_same / len(prediction_tokens)
            recall = 1.0 * num_same / len(gt_tokens)
            f1 = (2 * precision * recall) / (precision + recall)
            f1s.append(f1)
        f1_total += max(f1s)
    return 100 * f1_total / count if count > 0 else 0


def normalize_answer(s):
    def remove_articles(text):
        return re.sub(r'\b(a|an|the)\b', ' ', text)

    def white_space_fix(text):
        return ' '.join(text.split())

    def remove_punc(text):
        exclude = set(string.punctuation)
        return ''.join(ch for ch in text if ch not in exclude)

    def lower(text):
        return text.lower()

    return white_space_fix(remove_articles(remove_punc(lower(s))))


@register_metric('squad_roc_auc')
def squad_roc_auc(y_true, y_predicted):
    y_true = list(map(lambda x: int(len(x[0][0]) != 0), y_true))
    y_predicted = list(map(lambda x: x[2] if not isinstance(x, float) else x, y_predicted))
    return 100 * roc_auc_score(y_true, y_predicted) if len(y_true) > 0 else 0


@register_metric('squad_pr')
def squad_pr(y_true, y_predicted):
    y_true = list(map(lambda x: int(len(x[0][0]) != 0), y_true))
    y_predicted = list(map(lambda x: x[2] if not isinstance(x, float) else x, y_predicted))
    precision, recall, thresholds = precision_recall_curve(y_true, y_predicted)
    return 100 * auc(recall, precision) if len(y_true) > 0 else 0


@register_metric('squad_acc')
def squad_acc(y_true, y_predicted):
    y_true = np.array(list(map(lambda x: int(len(x[0][0]) != 0), y_true)))
    y_predicted = np.array(list(map(lambda x: int((x[2] if not isinstance(x, float) else x) > 0.5), y_predicted)))
    return 100 * sum(y_true == y_predicted) / len(y_true) if len(y_true) > 0 else 0


@register_metric('squad_score_f1')
def squad_score_f1(y_true, y_predicted):
    y_true = np.array(list(map(lambda x: int(len(x[0][0]) != 0), y_true)))
    y_predicted = np.array(list(map(lambda x: int((x[2] if not isinstance(x, float) else x) > 0.5), y_predicted)))
    return 100 * f1_score(y_true, y_predicted) if len(y_true) > 0 else 0<|MERGE_RESOLUTION|>--- conflicted
+++ resolved
@@ -1,18 +1,19 @@
-"""
-Copyright 2017 Neural Networks and Deep Learning lab, MIPT
+# Copyright 2017 Neural Networks and Deep Learning lab, MIPT
+#
+# Licensed under the Apache License, Version 2.0 (the "License");
+# you may not use this file except in compliance with the License.
+# You may obtain a copy of the License at
+#
+#     http://www.apache.org/licenses/LICENSE-2.0
+#
+# Unless required by applicable law or agreed to in writing, software
+# distributed under the License is distributed on an "AS IS" BASIS,
+# WITHOUT WARRANTIES OR CONDITIONS OF ANY KIND, either express or implied.
+# See the License for the specific language governing permissions and
+# limitations under the License.
 
-Licensed under the Apache License, Version 2.0 (the "License");
-you may not use this file except in compliance with the License.
-You may obtain a copy of the License at
+from typing import List, Tuple
 
-    http://www.apache.org/licenses/LICENSE-2.0
-
-Unless required by applicable law or agreed to in writing, software
-distributed under the License is distributed on an "AS IS" BASIS,
-WITHOUT WARRANTIES OR CONDITIONS OF ANY KIND, either express or implied.
-See the License for the specific language governing permissions and
-limitations under the License.
-"""
 import re
 import string
 from collections import Counter
@@ -24,12 +25,6 @@
 
 
 @register_metric('exact_match')
-<<<<<<< HEAD
-def exact_match(y_true, y_predicted):
-    """ Calculates Exact Match score between y_true and y_predicted
-        EM score uses the best matching y_true answer:
-            if y_pred equal at least to one answer in y_true then EM = 1, else EM = 0
-=======
 def exact_match(y_true: List[Tuple[List[str], List[int]]], y_predicted: List[Tuple[str, int, float]]) -> float:
     """Calculates Exact Match score between y_true and y_predicted
 
@@ -37,24 +32,19 @@
        if y_pred equal at least to one answer in y_true then EM = 1, else EM = 0
 
     The same as in SQuAD-v2.0
->>>>>>> d305759b
 
     Args:
         y_true: list of tuples (y_true_text, y_true_start), y_true_text and y_true_start are lists of len num_answers
-        y_predicted: list of tuples (y_pred_text, y_pred_start), y_pred_text : str, y_pred_start : int
+        y_predicted: list of tuples (y_pred_text, y_pred_start, logit), y_pred_text : str, y_pred_start : int, logit: float
 
     Returns:
         exact match score : float
     """
     EM_total = 0
-    count = 0
-    for ground_truth, prediction in zip(y_true, y_predicted):
-        count += 1
-        ground_truth = ground_truth[0]
-        prediction = prediction[0]
+    for (ground_truth, _), (prediction, *_) in zip(y_true, y_predicted):
         EMs = [int(normalize_answer(gt) == normalize_answer(prediction)) for gt in ground_truth]
         EM_total += max(EMs)
-    return 100 * EM_total / count if count > 0 else 0
+    return 100 * EM_total / len(y_true) if len(y_true) > 0 else 0
 
 
 @register_metric('exact_match_1.1')
@@ -71,45 +61,33 @@
     """
     EM_total = 0
     count = 0
-    for ground_truth, prediction in zip(y_true, y_predicted):
-        if len(ground_truth[0][0]) == 0:
+    for (ground_truth, _), (prediction, *_) in zip(y_true, y_predicted):
+        if len(ground_truth[0]) == 0:
             # skip empty answers
             continue
         count += 1
-        ground_truth = ground_truth[0]
-        prediction = prediction[0]
         EMs = [int(normalize_answer(gt) == normalize_answer(prediction)) for gt in ground_truth]
         EM_total += max(EMs)
     return 100 * EM_total / count if count > 0 else 0
 
 
 @register_metric('squad_f1')
-<<<<<<< HEAD
-def squad_f1(y_true, y_predicted):
-    """ Calculates F-1 score between y_true and y_predicted
-        F-1 score uses the best matching y_true answer
-=======
 def squad_f1(y_true: List[Tuple[List[str], List[int]]], y_predicted: List[Tuple[str, int, float]]) -> float:
     """Calculates F-1 score between y_true and y_predicted
 
     F-1 score uses the best matching y_true answer
 
     The same as in SQuAD-v2.0
->>>>>>> d305759b
 
     Args:
         y_true: list of tuples (y_true_text, y_true_start), y_true_text and y_true_start are lists of len num_answers
-        y_predicted: list of tuples (y_pred_text, y_pred_start), y_pred_text : str, y_pred_start : int
+        y_predicted: list of tuples (y_pred_text, y_pred_start, logit), y_pred_text : str, y_pred_start : int, logit: float
 
     Returns:
         F-1 score : float
     """
     f1_total = 0.0
-    count = 0
-    for ground_truth, prediction in zip(y_true, y_predicted):
-        count += 1
-        ground_truth = ground_truth[0]
-        prediction = prediction[0]
+    for (ground_truth, _), (prediction, *_) in zip(y_true, y_predicted):
         prediction_tokens = normalize_answer(prediction).split()
         f1s = []
         for gt in ground_truth:
@@ -127,7 +105,7 @@
             f1 = (2 * precision * recall) / (precision + recall)
             f1s.append(f1)
         f1_total += max(f1s)
-    return 100 * f1_total / count if count > 0 else 0
+    return 100 * f1_total / len(y_true) if len(y_true) > 0 else 0
 
 
 @register_metric('squad_f1_1.1')
@@ -144,19 +122,15 @@
     """
     f1_total = 0.0
     count = 0
-    for ground_truth, prediction in zip(y_true, y_predicted):
-        if len(ground_truth[0][0]) == 0:
+    for (ground_truth, _), (prediction, *_) in zip(y_true, y_predicted):
+        if len(ground_truth[0]) == 0:
+            # skip empty answers
             continue
         count += 1
-        ground_truth = ground_truth[0]
-        prediction = prediction[0]
         prediction_tokens = normalize_answer(prediction).split()
         f1s = []
         for gt in ground_truth:
             gt_tokens = normalize_answer(gt).split()
-            if len(gt_tokens) == 0 or len(prediction_tokens) == 0:
-                f1s.append(float(gt_tokens == prediction_tokens))
-                continue
             common = Counter(prediction_tokens) & Counter(gt_tokens)
             num_same = sum(common.values())
             if num_same == 0:

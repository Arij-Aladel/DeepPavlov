--- conflicted
+++ resolved
@@ -17,11 +17,7 @@
 from keras.engine.topology import Layer
 from keras.layers import Dense, Reshape, Concatenate, Lambda
 from keras.layers.merge import Multiply
-<<<<<<< HEAD
-from keras.activations import softmax
 import tensorflow as tf
-=======
->>>>>>> 5bed3bc7
 
 
 def expand_tile(units, axis):

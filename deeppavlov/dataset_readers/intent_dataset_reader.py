# Copyright 2017 Neural Networks and Deep Learning lab, MIPT
#
# Licensed under the Apache License, Version 2.0 (the "License");
# you may not use this file except in compliance with the License.
# You may obtain a copy of the License at
#
#     http://www.apache.org/licenses/LICENSE-2.0
#
# Unless required by applicable law or agreed to in writing, software
# distributed under the License is distributed on an "AS IS" BASIS,
# WITHOUT WARRANTIES OR CONDITIONS OF ANY KIND, either express or implied.
# See the License for the specific language governing permissions and
# limitations under the License.


import json
import pandas as pd
from pathlib import Path
from deeppavlov.core.common.registry import register
from deeppavlov.core.data.dataset_reader import DatasetReader


@register('intent_dataset_reader')
class IntentDatasetReader(DatasetReader):
    """
    IntentDatasetReader reads data from some location and constructs a dict of given datasets.
    """
    @staticmethod
    def read(data_path: str, *args, **kwargs):
        """
        Read a file from a path and returns data as dict with given datasets.
        """
<<<<<<< HEAD
        data_dict = dict()
=======
        data_dict = {}
>>>>>>> 61167139
        data_path = Path(data_path)
        train_data_path = data_path / "dstc2-trn.jsonlist"
        valid_data_path = data_path / "dstc2-val.jsonlist"
        test_data_path = data_path / "dstc2-tst.jsonlist"

        if Path(train_data_path).is_file():
            print('___Reading train data from {}'.format(train_data_path))
            data_dict['train'] = IntentDatasetReader.read_from_json(train_data_path)
        else:
            raise IOError("Error: Train file does not exist")

        if Path(valid_data_path).is_file():
            print('___Reading valid data from {}'.format(train_data_path))
            data_dict['valid'] = IntentDatasetReader.read_from_json(valid_data_path)
        else:
            raise IOError("Error: Valid file does not exist")

        if Path(test_data_path).is_file():
            print('___Reading test data from {}'.format(train_data_path))
            data_dict['test'] = IntentDatasetReader.read_from_json(test_data_path)
        else:
            raise IOError("Error: Test file does not exist")

        return data_dict

    @staticmethod
    def read_from_json(data_file):
        data = []
        with open(data_file) as read:
            for line in read:
                line = line.strip()
                # if empty line - it is the end of dialog
                if not line:
                    continue

                replica = json.loads(line)
                if 'goals' not in replica.keys():
                    # bot reply
                    continue
                curr_intents = []
                if replica['dialog_acts']:
                    for act in replica['dialog_acts']:
                        for slot in act['slots']:
                            if slot[0] == 'slot':
                                curr_intents.append(act['act'] + '_' + slot[1])
                            else:
                                curr_intents.append(act['act'] + '_' + slot[0])
                        if len(act['slots']) == 0:
                            curr_intents.append(act['act'])
                else:
                    if replica['text']:
                        curr_intents.append('unknown')
                    else:
                        continue
                data.append({'text': replica['text'],
                             'intents': ' '.join(curr_intents)})
        data = pd.DataFrame(data)
        samples = []
        for i in range(data.shape[0]):
            samples.append((data.loc[i, 'text'], data.loc[i, 'intents'].split(' ')))
        return samples<|MERGE_RESOLUTION|>--- conflicted
+++ resolved
@@ -30,11 +30,7 @@
         """
         Read a file from a path and returns data as dict with given datasets.
         """
-<<<<<<< HEAD
-        data_dict = dict()
-=======
         data_dict = {}
->>>>>>> 61167139
         data_path = Path(data_path)
         train_data_path = data_path / "dstc2-trn.jsonlist"
         valid_data_path = data_path / "dstc2-val.jsonlist"

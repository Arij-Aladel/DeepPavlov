{
  "dataset_reader": {
    "name": "dstc2_datasetreader",
    "data_path": "../download/dstc2"
  },
  "dataset": {
    "name": "intent_dataset"
  },
  "vocabs": {
    "classes_vocab": {
      "name": "default_vocab",
      "inputs": [
        "y"
      ],
      "level": "token",
      "save_path": "../download/vocabs/classes.dict",
      "load_path": "../download/vocabs/classes.dict",
      "train_now": false
    }
  },
  "model": {
    "name": "intent_model",
<<<<<<< HEAD
    "save_path": "../download/intents/intent_cnn",
    "load_path": "../download/intents/intent_cnn",
=======
      "save_path": "../download/intents/intent_cnn",
      "load_path": "../download/intents/intent_cnn",
>>>>>>> 535ef165
    "opt": {
      "train_now": false,
      "model_name": "cnn_model"
    },
    "embedder": {
      "name": "fasttext",
      "save_path": "../download/embeddings/dstc2_fasttext_model_100.bin",
      "load_path": "../download/embeddings/dstc2_fasttext_model_100.bin",
      "emb_module": "fasttext",
      "dim": 100
    },
    "tokenizer": {
      "name": "nltk_tokenizer",
      "tokenizer": "wordpunct_tokenize"
    }
  }
}<|MERGE_RESOLUTION|>--- conflicted
+++ resolved
@@ -20,13 +20,8 @@
   },
   "model": {
     "name": "intent_model",
-<<<<<<< HEAD
     "save_path": "../download/intents/intent_cnn",
     "load_path": "../download/intents/intent_cnn",
-=======
-      "save_path": "../download/intents/intent_cnn",
-      "load_path": "../download/intents/intent_cnn",
->>>>>>> 535ef165
     "opt": {
       "train_now": false,
       "model_name": "cnn_model"

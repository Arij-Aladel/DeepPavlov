import json
from pathlib import Path
from typing import List, Iterator, Union, Optional, Dict, Tuple

import numpy as np

from deeppavlov.core.commands.utils import expand_path
from deeppavlov.core.common.file import read_yaml
from deeppavlov.core.common.registry import register
<<<<<<< HEAD
from deeppavlov.dataset_readers.md_yaml_dialogs_reader import DomainKnowledge, MD_YAML_DialogsDatasetReader
=======
from deeppavlov.dataset_readers.md_yaml_dialogs_reader import \
    MD_YAML_DialogsDatasetReader
from deeppavlov.dataset_readers.dto.rasa.domain_knowledge import DomainKnowledge
>>>>>>> 38a553d4
from deeppavlov.models.go_bot.nlu.dto.nlu_response import NLUResponse
from deeppavlov.models.go_bot.tracker.dto.tracker_knowledge_interface import TrackerKnowledgeInterface
from deeppavlov.models.go_bot.tracker.tracker_interface import TrackerInterface


@register('featurized_tracker')
class FeaturizedTracker(TrackerInterface):
    """
    Tracker that overwrites slots with new values.
    Features are binary features (slot is present/absent) plus difference features
    (slot value is (the same)/(not the same) as before last update) and count
    features (sum of present slots and sum of changed during last update slots).

    Parameters:
        slot_names: list of slots that should be tracked.
        actions_required_acquired_slots_path: (optional) path to json-file with mapping
            of actions to slots that should be filled to allow for action to be executed
    """

    def get_current_knowledge(self) -> TrackerKnowledgeInterface:
        raise NotImplementedError("Featurized tracker lacks get_current_knowledge() method. "
                                  "To be improved in future versions.")

    def __init__(self,
                 slot_names: List[str],
                 # actions_required_acquired_slots_path: Optional[Union[str, Path]]=None,
                 domain_yml_path: Optional[Union[str, Path]]=None,
                 stories_yml_path: Optional[Union[str, Path]]=None,
<<<<<<< HEAD
                 mode: str = "NN",
=======
>>>>>>> 38a553d4
                 **kwargs) -> None:
        self.slot_names = list(slot_names)
        self.domain_yml_path = domain_yml_path
        self.stories_path = stories_yml_path
        self.action_names2required_slots, self.action_names2acquired_slots =\
            self._load_actions2slots_formfilling_info_from(domain_yml_path, stories_yml_path)
        self.history = []
        self.current_features = None
        assert mode in {"NN", "MEM"}
        self.mode = mode

    @property
    def state_size(self) -> int:
        return len(self.slot_names)

    @property
    def num_features(self) -> int:
        return self.state_size * 3 + 3

    def update_state(self, nlu_response: NLUResponse):
        slots = nlu_response.slots

        if isinstance(slots, list):
            self.history.extend(self._filter(slots))

        elif isinstance(slots, dict):
            for slot, value in self._filter(slots.items()):
                self.history.append((slot, value))

        prev_state = self.get_state()
        bin_feats = self._binary_features()
        diff_feats = self._diff_features(prev_state)
        new_feats = self._new_features(prev_state)

        self.current_features = np.hstack((
            bin_feats,
            diff_feats,
            new_feats,
            np.sum(bin_feats),
            np.sum(diff_feats),
            np.sum(new_feats))
        )

    def get_state(self):
        # lasts = {}
        # for slot, value in self.history:
        #     lasts[slot] = value
        # return lasts
        return dict(self.history)

    def reset_state(self):
        self.history = []
        self.current_features = np.zeros(self.num_features, dtype=np.float32)

    def get_features(self):
        return self.current_features

    def _filter(self, slots) -> Iterator:
        return filter(lambda s: s[0] in self.slot_names, slots)

    def _binary_features(self) -> np.ndarray:
        feats = np.zeros(self.state_size, dtype=np.float32)
        lasts = self.get_state()
        for i, slot in enumerate(self.slot_names):
            if slot in lasts:
                feats[i] = 1.
        return feats

    def _diff_features(self, state) -> np.ndarray:
        feats = np.zeros(self.state_size, dtype=np.float32)
        curr_state = self.get_state()

        for i, slot in enumerate(self.slot_names):
            if slot in curr_state and slot in state and curr_state[slot] != state[slot]:
                feats[i] = 1.

        return feats

    def _new_features(self, state) -> np.ndarray:
        feats = np.zeros(self.state_size, dtype=np.float32)
        curr_state = self.get_state()

        for i, slot in enumerate(self.slot_names):
            if slot in curr_state and slot not in state:
                feats[i] = 1.

        return feats

    def _load_actions2slots_formfilling_info_from_json(self,
                                                       actions_required_acquired_slots_path: Optional[Union[str, Path]] = None)\
            -> Tuple[Dict[str, List[str]], Dict[str, List[str]]]:
        """
        loads the formfilling mapping of actions onto the required slots from the json of the following structure:
        {action1: {"required": [required_slot_name_1], "acquired": [acquired_slot_name_1, acquired_slot_name_2]},
         action2: {"required": [required_slot_name_21, required_slot_name_22], "acquired": [acquired_slot_name_21]},
        ..}
        Returns:
             the dictionary represented by the passed json
        """
        actions_required_acquired_slots_path = expand_path(actions_required_acquired_slots_path)
        with open(actions_required_acquired_slots_path, encoding="utf-8") as actions2slots_json_f:
            actions2slots = json.load(actions2slots_json_f)
            actions2required_slots = {act: act_slots["required"] for act, act_slots in actions2slots.items()}
            actions2acquired_slots = {act: act_slots["acquired"] for act, act_slots in actions2slots.items()}
        return actions2required_slots, actions2acquired_slots

    def _load_actions2slots_formfilling_info_from(self,
                                                  domain_yml_path: Optional[Union[str, Path]],
                                                  stories_yml_path: Optional[Union[str, Path]])\
            -> Tuple[Dict[str, List[str]], Dict[str, List[str]]]:
        """
        loads the formfilling mapping of actions onto the required slots from the domain.yml form description:

            restaurant_form:
                cuisine:
                  - type: from_entity
                    entity: cuisine
                num_people:
                  - type: from_entity
                    entity: number

        Returns:
             the dictionary represented by the passed json
        """
        if domain_yml_path is None or stories_yml_path is None:
            return {}, {}

        domain_yml_path = expand_path(domain_yml_path)
        domain_knowledge: DomainKnowledge = DomainKnowledge.from_yaml(domain_yml_path)
        potential_api_or_db_actions = domain_knowledge.known_actions
        forms = domain_knowledge.forms
        form_names = list(forms.keys())

        # todo migrate to rasa2.0
        def read_md_story(story_path: Union[Path, str]) -> Dict[str, List[Dict]]:
            """
            given the path to stories.md naively read steps from it. ToDo use MDYAML reader
            Args:
                story_path: the path to stories.md

            Returns:
                the dict containing info on all the stories used
            """
            story_f = open(story_path, 'r')
            stories_li = []
            curr_story = None
            for line in story_f:
                line = line.strip()
                if not line: continue;
                if line.startswith("#"):
                    if curr_story is not None:
                        stories_li.append(curr_story)
                    story_name = line.strip('#').strip()
                    curr_story = {"story": story_name, "steps": []}
                elif line.startswith("*"):
                    # user turn
                    step = {"intent": line.strip('*').strip()}
                    curr_story["steps"].append(step)
                elif line.startswith('-'):
                    # system turn
                    step = {"action": line.strip('-').strip()}
                    curr_story["steps"].append(step)
            if curr_story is not None:
                stories_li.append(curr_story)
            story_f.close()
            stories_di = {"stories": stories_li}
            return stories_di

        stories_md_path = expand_path(stories_yml_path)
        stories_yml_di = read_md_story(stories_md_path)
        prev_forms = []
        action2forms = {}
        for story in stories_yml_di["stories"]:
            story_name = story["story"]
            story_steps = story["steps"]
            for step in story_steps:
                if "action" not in step.keys():
                    continue

                curr_action = step["action"]
                if curr_action.startswith("form"):
                    curr_action = json.loads(curr_action[len("form"):])["name"]
<<<<<<< HEAD
                    print(curr_action)
=======
                    # print(curr_action)
>>>>>>> 38a553d4
                if curr_action in form_names:
                    prev_forms.append(curr_action)
                if curr_action in potential_api_or_db_actions:
                    action2forms[curr_action] = prev_forms
                    prev_forms = []

        def get_slots(system_utter: str, form_name: str) -> List[str]:
            """
            Given the utterance story line, extract slots information from it
            Args:
                system_utter: the utterance story line
                form_name: the form we are filling

            Returns:
                the slots extracted from the line
            """
            slots = []
            if system_utter.startswith(f"utter_ask_{form_name}_"):
                slots.append(system_utter[len(f"utter_ask_{form_name}_"):])
            elif system_utter.startswith(f"utter_ask_"):
                slots.append(system_utter[len(f"utter_ask_"):])
            else:
                # todo: raise an exception
                pass
            return slots

        actions2acquired_slots = {utter.strip('-').strip(): get_slots(utter.strip('-').strip(), form_name)
                                  for form_name, form in forms.items()
                                  for utter in
                                  MD_YAML_DialogsDatasetReader.augment_form(form_name, domain_knowledge, {})
                                  if utter.strip().startswith("-")}
        forms2acquired_slots = {form_name: self._get_form_acquired_slots(form) for form_name, form in forms.items()}
        actions2required_slots = {act: {slot
                                        for form in forms
                                        for slot in forms2acquired_slots[form]}
                                  for act, forms in action2forms.items()}
        return actions2required_slots, actions2acquired_slots

    def _get_form_acquired_slots(self, form: Dict) -> List[str]:
        """
        given the form, return the slots that are acquired with this form
        Args:
            form: form to extract acquired slots from

        Returns:
            the slots acquired from the passed form
        """
        acquired_slots = [slot_name
                          for slot_name, slot_info_li in form.items()
                          if slot_info_li and slot_info_li[0].get("type", '') == "from_entity"]
        return acquired_slots<|MERGE_RESOLUTION|>--- conflicted
+++ resolved
@@ -7,13 +7,9 @@
 from deeppavlov.core.commands.utils import expand_path
 from deeppavlov.core.common.file import read_yaml
 from deeppavlov.core.common.registry import register
-<<<<<<< HEAD
-from deeppavlov.dataset_readers.md_yaml_dialogs_reader import DomainKnowledge, MD_YAML_DialogsDatasetReader
-=======
 from deeppavlov.dataset_readers.md_yaml_dialogs_reader import \
     MD_YAML_DialogsDatasetReader
 from deeppavlov.dataset_readers.dto.rasa.domain_knowledge import DomainKnowledge
->>>>>>> 38a553d4
 from deeppavlov.models.go_bot.nlu.dto.nlu_response import NLUResponse
 from deeppavlov.models.go_bot.tracker.dto.tracker_knowledge_interface import TrackerKnowledgeInterface
 from deeppavlov.models.go_bot.tracker.tracker_interface import TrackerInterface
@@ -42,10 +38,7 @@
                  # actions_required_acquired_slots_path: Optional[Union[str, Path]]=None,
                  domain_yml_path: Optional[Union[str, Path]]=None,
                  stories_yml_path: Optional[Union[str, Path]]=None,
-<<<<<<< HEAD
                  mode: str = "NN",
-=======
->>>>>>> 38a553d4
                  **kwargs) -> None:
         self.slot_names = list(slot_names)
         self.domain_yml_path = domain_yml_path
@@ -228,11 +221,7 @@
                 curr_action = step["action"]
                 if curr_action.startswith("form"):
                     curr_action = json.loads(curr_action[len("form"):])["name"]
-<<<<<<< HEAD
-                    print(curr_action)
-=======
                     # print(curr_action)
->>>>>>> 38a553d4
                 if curr_action in form_names:
                     prev_forms.append(curr_action)
                 if curr_action in potential_api_or_db_actions:

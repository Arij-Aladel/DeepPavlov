"""
Copyright 2017 Neural Networks and Deep Learning lab, MIPT

<<<<<<< HEAD
Licensed under the Apache License, Version 2.0 (the "License");
=======
Licensed inder the Apache License, Version 2.0 (the "License");
>>>>>>> d252e5fa
you may not use this file except in compliance with the License.
You may obtain a copy of the License at

    http://www.apache.org/licenses/LICENSE-2.0

Unless required by applicable law or agreed to in writing, software
distributed under the License is distributed on an "AS IS" BASIS,
WITHOUT WARRANTIES OR CONDITIONS OF ANY KIND, either express or implied.
See the License for the specific language governing permissions and
limitations under the License.
"""
<<<<<<< HEAD
=======

>>>>>>> d252e5fa
from collections import OrderedDict
import sys

import itertools

from deeppavlov.core.common.metrics_registry import register_metric


def chunk_finder(current_token, previous_token, tag):
    current_tag = current_token.split('-', 1)[-1]
    previous_tag = previous_token.split('-', 1)[-1]
    if previous_tag != tag:
        previous_tag = 'O'
    if current_tag != tag:
        current_tag = 'O'
    if (previous_tag == 'O' and current_token == 'B-' + tag) or \
            (previous_token == 'I-' + tag and current_token == 'B-' + tag) or \
            (previous_token == 'B-' + tag and current_token == 'B-' + tag) or \
            (previous_tag == 'O' and current_token == 'I-' + tag):
        create_chunk = True
    else:
        create_chunk = False

    if (previous_token == 'I-' + tag and current_token == 'B-' + tag) or \
            (previous_token == 'B-' + tag and current_token == 'B-' + tag) or \
            (current_tag == 'O' and previous_token == 'I-' + tag) or \
            (current_tag == 'O' and previous_token == 'B-' + tag):
        pop_out = True
    else:
        pop_out = False
    return create_chunk, pop_out


def precision_recall_f1(y_true, y_pred, print_results=True, short_report=False, entity_of_interest=None):
    # Find all tags
    y_true = list(itertools.chain(*y_true))
    y_pred = list(itertools.chain(*y_pred))
    tags = set()
    for tag in itertools.chain(y_true, y_pred):
        if tag != 'O':
            current_tag = tag[2:]
            tags.add(current_tag)
    tags = sorted(list(tags))

    results = OrderedDict()
    for tag in tags:
        results[tag] = OrderedDict()
    results['__total__'] = OrderedDict()
    n_tokens = len(y_true)
    total_correct = 0
    # Firstly we find all chunks in the ground truth and prediction
    # For each chunk we write starting and ending indices

    for tag in tags:
        count = 0
        true_chunk = []
        pred_chunk = []
        y_true = [str(y) for y in y_true]
        y_pred = [str(y) for y in y_pred]
        prev_tag_true = 'O'
        prev_tag_pred = 'O'
        while count < n_tokens:
            yt = y_true[count]
            yp = y_pred[count]

            create_chunk_true, pop_out_true = chunk_finder(yt, prev_tag_true, tag)
            if pop_out_true:
                true_chunk[-1].append(count - 1)
            if create_chunk_true:
                true_chunk.append([count])

            create_chunk_pred, pop_out_pred = chunk_finder(yp, prev_tag_pred, tag)
            if pop_out_pred:
                pred_chunk[-1].append(count - 1)
            if create_chunk_pred:
                pred_chunk.append([count])
            prev_tag_true = yt
            prev_tag_pred = yp
            count += 1

        if len(true_chunk) > 0 and len(true_chunk[-1]) == 1:
            true_chunk[-1].append(count - 1)
        if len(pred_chunk) > 0 and len(pred_chunk[-1]) == 1:
            pred_chunk[-1].append(count - 1)

        # Then we find all correctly classified intervals
        # True positive results
        tp = 0
        for start, stop in true_chunk:
            for start_p, stop_p in pred_chunk:
                if start == start_p and stop == stop_p:
                    tp += 1
                if start_p > stop:
                    break
        total_correct += tp
        # And then just calculate errors of the first and second kind
        # False negative
        fn = len(true_chunk) - tp
        # False positive
        fp = len(pred_chunk) - tp
        if tp + fp > 0:
            precision = tp / (tp + fp) * 100
        else:
            precision = 0
        if tp + fn > 0:
            recall = tp / (tp + fn) * 100
        else:
            recall = 0
        if precision + recall > 0:
            f1 = 2 * precision * recall / (precision + recall)
        else:
            f1 = 0
        results[tag]['precision'] = precision
        results[tag]['recall'] = recall
        results[tag]['f1'] = f1
        results[tag]['n_predicted_entities'] = len(pred_chunk)
        results[tag]['n_true_entities'] = len(true_chunk)
    total_true_entities = 0
    total_predicted_entities = 0
    total_precision = 0
    total_recall = 0
    total_f1 = 0
    for tag in results:
        if tag == '__total__':
            continue
        n_pred = results[tag]['n_predicted_entities']
        n_true = results[tag]['n_true_entities']
        total_true_entities += n_true
        total_predicted_entities += n_pred
        total_precision += results[tag]['precision'] * n_pred
        total_recall += results[tag]['recall'] * n_true
        total_f1 += results[tag]['f1'] * n_true
    if total_true_entities > 0:
        accuracy = total_correct / total_true_entities * 100
        total_recall = total_recall / total_true_entities
    else:
        accuracy = 0
        total_recall = 0
    if total_predicted_entities > 0:
        total_precision = total_precision / total_predicted_entities
    else:
        total_precision = 0

    if total_precision + total_recall > 0:
        total_f1 = 2 * total_precision * total_recall / (total_precision + total_recall)
    else:
        total_f1 = 0

    results['__total__']['n_predicted_entities'] = total_predicted_entities
    results['__total__']['n_true_entities'] = total_true_entities
    results['__total__']['precision'] = total_precision
    results['__total__']['recall'] = total_recall
    results['__total__']['f1'] = total_f1

    if print_results:
        s = 'processed {len} tokens ' \
            'with {tot_true} phrases; ' \
            'found: {tot_pred} phrases;' \
            ' correct: {tot_cor}.\n\n'.format(len=n_tokens,
                                              tot_true=total_true_entities,
                                              tot_pred=total_predicted_entities,
                                              tot_cor=total_correct)

        s += 'precision:  {tot_prec:.2f}%; ' \
             'recall:  {tot_recall:.2f}%; ' \
             'FB1:  {tot_f1:.2f}\n\n'.format(acc=accuracy,
                                             tot_prec=total_precision,
                                             tot_recall=total_recall,
                                             tot_f1=total_f1)

        if not short_report:
            for tag in tags:
                if entity_of_interest is not None:
                    if entity_of_interest in tag:
                        s += '\t' + tag + ': precision:  {tot_prec:.2f}%; ' \
                                          'recall:  {tot_recall:.2f}%; ' \
                                          'F1:  {tot_f1:.2f} ' \
                                          '{tot_predicted}\n\n'.format(tot_prec=results[tag]['precision'],
                                                                       tot_recall=results[tag]['recall'],
                                                                       tot_f1=results[tag]['f1'],
                                                                       tot_predicted=results[tag]['n_predicted_entities'])
                elif tag != '__total__':
                    s += '\t' + tag + ': precision:  {tot_prec:.2f}%; ' \
                                      'recall:  {tot_recall:.2f}%; ' \
                                      'F1:  {tot_f1:.2f} ' \
                                      '{tot_predicted}\n\n'.format(tot_prec=results[tag]['precision'],
                                                                   tot_recall=results[tag]['recall'],
                                                                   tot_f1=results[tag]['f1'],
                                                                   tot_predicted=results[tag]['n_predicted_entities'])
        elif entity_of_interest is not None:
            s += '\t' + entity_of_interest + ': precision:  {tot_prec:.2f}%; ' \
                              'recall:  {tot_recall:.2f}%; ' \
                              'F1:  {tot_f1:.2f} ' \
                              '{tot_predicted}\n\n'.format(tot_prec=results[entity_of_interest]['precision'],
                                                           tot_recall=results[entity_of_interest]['recall'],
                                                           tot_f1=results[entity_of_interest]['f1'],
                                                           tot_predicted=results[entity_of_interest]['n_predicted_entities'])
        print(s, file=sys.stderr)
    return results


@register_metric('ner_f1')
def train_report(y_true, y_pred):
    report = precision_recall_f1(y_true, y_pred, print_results=False)
    return report['__total__']['f1']<|MERGE_RESOLUTION|>--- conflicted
+++ resolved
@@ -1,11 +1,7 @@
 """
 Copyright 2017 Neural Networks and Deep Learning lab, MIPT
 
-<<<<<<< HEAD
-Licensed under the Apache License, Version 2.0 (the "License");
-=======
 Licensed inder the Apache License, Version 2.0 (the "License");
->>>>>>> d252e5fa
 you may not use this file except in compliance with the License.
 You may obtain a copy of the License at
 
@@ -17,10 +13,7 @@
 See the License for the specific language governing permissions and
 limitations under the License.
 """
-<<<<<<< HEAD
-=======
-
->>>>>>> d252e5fa
+
 from collections import OrderedDict
 import sys
 
